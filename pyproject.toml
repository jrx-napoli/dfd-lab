--- conflicted
+++ resolved
@@ -3,21 +3,14 @@
 version = "0.1.0"
 requires-python = ">=3.12"
 dependencies = [
-<<<<<<< HEAD
+    "matplotlib>=3.8.0",
     "librosa>=0.11.0",
-=======
-    "h5py>=3.14.0",
-    "matplotlib>=3.8.0",
->>>>>>> 59b4cd43
     "opencv-python>=4.12.0.88",
     "pandas>=2.3.1",
     "pytest>=8.4.1",
     "pyyaml>=6.0.2",
-<<<<<<< HEAD
+    "timm>=0.9.0",
     "soundfile>=0.13.1",
-=======
-    "timm>=0.9.0",
->>>>>>> 59b4cd43
     "torch>=2.7.1",
     "torchaudio>=2.7.1",
     "torchvision>=0.22.1",
